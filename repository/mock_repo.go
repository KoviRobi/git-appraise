/*
Copyright 2015 Google Inc. All rights reserved.

Licensed under the Apache License, Version 2.0 (the "License");
you may not use this file except in compliance with the License.
You may obtain a copy of the License at

    http://www.apache.org/licenses/LICENSE-2.0

Unless required by applicable law or agreed to in writing, software
distributed under the License is distributed on an "AS IS" BASIS,
WITHOUT WARRANTIES OR CONDITIONS OF ANY KIND, either express or implied.
See the License for the specific language governing permissions and
limitations under the License.
*/

package repository

import (
	"crypto/sha1"
	"encoding/json"
	"errors"
	"fmt"
	"strings"
)

// Constants used for testing.
// We initialize our mock repo with two branches (one of which holds a pending review),
// and commit history that looks like this:
//
//  Master Branch:    A--B--D--E--F--J
//                     \   /    \  \
//                       C       \  \
//                                \  \
//  Review Branch:                 G--H--I
//
// Where commits "B" and "D" represent reviews that have been submitted, and "G"
// is a pending review.
const (
	TestTargetRef          = "refs/heads/master"
	TestReviewRef          = "refs/heads/ojarjur/mychange"
	TestAlternateReviewRef = "refs/review/mychange"
	TestRequestsRef        = "refs/notes/devtools/reviews"
	TestCommentsRef        = "refs/notes/devtools/discuss"

	TestCommitA = "A"
	TestCommitB = "B"
	TestCommitC = "C"
	TestCommitD = "D"
	TestCommitE = "E"
	TestCommitF = "F"
	TestCommitG = "G"
	TestCommitH = "H"
	TestCommitI = "I"
	TestCommitJ = "J"

	TestRequestB = `{"timestamp": "0000000001", "reviewRef": "refs/heads/ojarjur/mychange", "targetRef": "refs/heads/master", "requester": "ojarjur", "reviewers": ["ojarjur"], "description": "B"}`
	TestRequestD = `{"timestamp": "0000000002", "reviewRef": "refs/heads/ojarjur/mychange", "targetRef": "refs/heads/master", "requester": "ojarjur", "reviewers": ["ojarjur"], "description": "D"}`
	TestRequestG = `{"timestamp": "0000000004", "reviewRef": "refs/heads/ojarjur/mychange", "targetRef": "refs/heads/master", "requester": "ojarjur", "reviewers": ["ojarjur"], "description": "G"}

{"timestamp": "0000000005", "reviewRef": "refs/heads/ojarjur/mychange", "targetRef": "refs/heads/master", "requester": "ojarjur", "reviewers": ["ojarjur"], "description": "Updated description of G"}

{"timestamp": "0000000005", "reviewRef": "refs/heads/ojarjur/mychange", "targetRef": "refs/heads/master", "requester": "ojarjur", "reviewers": ["ojarjur"], "description": "Final description of G"}`

	TestDiscussB = `{"timestamp": "0000000001", "author": "ojarjur", "location": {"commit": "B"}, "resolved": true}`
	TestDiscussD = `{"timestamp": "0000000003", "author": "ojarjur", "location": {"commit": "E"}, "resolved": true}`
)

type mockCommit struct {
	Message string   `json:"message,omitempty"`
	Time    string   `json:"time,omitempty"`
	Parents []string `json:"parents,omitempty"`
}

// mockRepoForTest defines an instance of Repo that can be used for testing.
type mockRepoForTest struct {
	Head    string
	Refs    map[string]string            `json:"refs,omitempty"`
	Commits map[string]mockCommit        `json:"commits,omitempty"`
	Notes   map[string]map[string]string `json:"notes,omitempty"`
}

func (r *mockRepoForTest) createCommit(message string, time string, parents []string) (string, error) {
	newCommit := mockCommit{
		Message: message,
		Time:    time,
		Parents: parents,
	}
	newCommitJSON, err := json.Marshal(newCommit)
	if err != nil {
		return "", err
	}
	newCommitHash := fmt.Sprintf("%x", sha1.Sum([]byte(newCommitJSON)))
	r.Commits[newCommitHash] = newCommit
	return newCommitHash, nil
}

// NewMockRepoForTest returns a mocked-out instance of the Repo interface that has been pre-populated with test data.
func NewMockRepoForTest() Repo {
	commitA := mockCommit{
		Message: "First commit",
		Time:    "0",
		Parents: nil,
	}
	commitB := mockCommit{
		Message: "Second commit",
		Time:    "1",
		Parents: []string{TestCommitA},
	}
	commitC := mockCommit{
		Message: "No, I'm the second commit",
		Time:    "1",
		Parents: []string{TestCommitA},
	}
	commitD := mockCommit{
		Message: "Fourth commit",
		Time:    "2",
		Parents: []string{TestCommitB, TestCommitC},
	}
	commitE := mockCommit{
		Message: "Fifth commit",
		Time:    "3",
		Parents: []string{TestCommitD},
	}
	commitF := mockCommit{
		Message: "Sixth commit",
		Time:    "4",
		Parents: []string{TestCommitE},
	}
	commitG := mockCommit{
		Message: "No, I'm the sixth commit",
		Time:    "4",
		Parents: []string{TestCommitE},
	}
	commitH := mockCommit{
		Message: "Seventh commit",
		Time:    "5",
		Parents: []string{TestCommitG, TestCommitF},
	}
	commitI := mockCommit{
		Message: "Eighth commit",
		Time:    "6",
		Parents: []string{TestCommitH},
	}
	commitJ := mockCommit{
		Message: "No, I'm the eighth commit",
		Time:    "6",
		Parents: []string{TestCommitF},
	}
	return &mockRepoForTest{
		Head: TestTargetRef,
		Refs: map[string]string{
			TestTargetRef:          TestCommitJ,
			TestReviewRef:          TestCommitI,
			TestAlternateReviewRef: TestCommitI,
		},
		Commits: map[string]mockCommit{
			TestCommitA: commitA,
			TestCommitB: commitB,
			TestCommitC: commitC,
			TestCommitD: commitD,
			TestCommitE: commitE,
			TestCommitF: commitF,
			TestCommitG: commitG,
			TestCommitH: commitH,
			TestCommitI: commitI,
			TestCommitJ: commitJ,
		},
		Notes: map[string]map[string]string{
			TestRequestsRef: map[string]string{
				TestCommitB: TestRequestB,
				TestCommitD: TestRequestD,
				TestCommitG: TestRequestG,
			},
			TestCommentsRef: map[string]string{
				TestCommitB: TestDiscussB,
				TestCommitD: TestDiscussD,
			},
		},
	}
}

// GetPath returns the path to the repo.
func (r *mockRepoForTest) GetPath() string { return "~/mockRepo/" }

// GetRepoStateHash returns a hash which embodies the entire current state of a repository.
func (r *mockRepoForTest) GetRepoStateHash() (string, error) {
	repoJSON, err := json.Marshal(r)
	if err != nil {
		return "", err
	}
	return fmt.Sprintf("%x", sha1.Sum([]byte(repoJSON))), nil
}

// GetUserEmail returns the email address that the user has used to configure git.
func (r *mockRepoForTest) GetUserEmail() (string, error) { return "user@example.com", nil }

// GetUserSigningKey returns the key id the user has configured for
// sigining git artifacts.
func (r *mockRepoForTest) GetUserSigningKey() (string, error) {
	return "gpgsig", nil
}

// GetCoreEditor returns the name of the editor that the user has used to configure git.
func (r *mockRepoForTest) GetCoreEditor() (string, error) { return "vi", nil }

// GetSubmitStrategy returns the way in which a review is submitted
func (r *mockRepoForTest) GetSubmitStrategy() (string, error) { return "merge", nil }

// HasUncommittedChanges returns true if there are local, uncommitted changes.
func (r *mockRepoForTest) HasUncommittedChanges() (bool, error) { return false, nil }

func (r *mockRepoForTest) resolveLocalRef(ref string) (string, error) {
	if ref == "HEAD" {
		ref = r.Head
	}
	if commit, ok := r.Refs[ref]; ok {
		return commit, nil
	}
	if _, ok := r.Commits[ref]; ok {
		return ref, nil
	}
	return "", fmt.Errorf("The ref %q does not exist", ref)
}

// HasRef checks whether the specified ref exists in the repo.
func (r *mockRepoForTest) HasRef(ref string) (bool, error) {
	if _, ok := r.Refs[ref]; !ok {
		return false, nil
	}
	return true, nil
}

<<<<<<< HEAD
=======
// HasObject reports whether or not the repo contains an object with the given hash
func (r *mockRepoForTest) HasObject(hash string) (bool, error) {
	return false, errors.New("Not implemented")
}

>>>>>>> fa61c7e7
// VerifyCommit verifies that the supplied hash points to a known commit.
func (r *mockRepoForTest) VerifyCommit(hash string) error {
	if _, ok := r.Commits[hash]; !ok {
		return fmt.Errorf("The given hash %q is not a known commit", hash)
	}
	return nil
}

// VerifyGitRef verifies that the supplied ref points to a known commit.
func (r *mockRepoForTest) VerifyGitRef(ref string) error {
	_, err := r.resolveLocalRef(ref)
	return err
}

// GetHeadRef returns the ref that is the current HEAD.
func (r *mockRepoForTest) GetHeadRef() (string, error) { return r.Head, nil }

// GetCommitHash returns the hash of the commit pointed to by the given ref.
func (r *mockRepoForTest) GetCommitHash(ref string) (string, error) {
	err := r.VerifyGitRef(ref)
	if err != nil {
		return "", err
	}
	return r.resolveLocalRef(ref)
}

// ResolveRefCommit returns the commit pointed to by the given ref, which may be a remote ref.
//
// This differs from GetCommitHash which only works on exact matches, in that it will try to
// intelligently handle the scenario of a ref not existing locally, but being known to exist
// in a remote repo.
//
// This method should be used when a command may be performed by either the reviewer or the
// reviewee, while GetCommitHash should be used when the encompassing command should only be
// performed by the reviewee.
func (r *mockRepoForTest) ResolveRefCommit(ref string) (string, error) {
	if commit, err := r.resolveLocalRef(ref); err == nil {
		return commit, err
	}
	return r.resolveLocalRef(strings.Replace(ref, "refs/heads/", "refs/remotes/origin/", 1))
}

func (r *mockRepoForTest) getCommit(ref string) (mockCommit, error) {
	commit, err := r.resolveLocalRef(ref)
	return r.Commits[commit], err
}

// GetCommitMessage returns the message stored in the commit pointed to by the given ref.
func (r *mockRepoForTest) GetCommitMessage(ref string) (string, error) {
	commit, err := r.getCommit(ref)
	if err != nil {
		return "", err
	}
	return commit.Message, nil
}

// GetCommitTime returns the commit time of the commit pointed to by the given ref.
func (r *mockRepoForTest) GetCommitTime(ref string) (string, error) {
	commit, err := r.getCommit(ref)
	if err != nil {
		return "", err
	}
	return commit.Time, nil
}

// GetLastParent returns the last parent of the given commit (as ordered by git).
func (r *mockRepoForTest) GetLastParent(ref string) (string, error) {
	commit, err := r.getCommit(ref)
	if len(commit.Parents) > 0 {
		return commit.Parents[len(commit.Parents)-1], err
	}
	return "", err
}

// GetCommitDetails returns the details of a commit's metadata.
func (r *mockRepoForTest) GetCommitDetails(ref string) (*CommitDetails, error) {
	commit, err := r.getCommit(ref)
	if err != nil {
		return nil, err
	}
	var details CommitDetails
	details.Author = "Test Author"
	details.AuthorEmail = "author@example.com"
	details.Summary = commit.Message
	details.Time = commit.Time
	details.Parents = commit.Parents
	return &details, nil
}

// ancestors returns the breadth-first traversal of a commit's ancestors
func (r *mockRepoForTest) ancestors(commit string) ([]string, error) {
	queue := []string{commit}
	var ancestors []string
	for queue != nil {
		var nextQueue []string
		for _, c := range queue {
			commit, err := r.getCommit(c)
			if err != nil {
				return nil, err
			}
			parents := commit.Parents
			nextQueue = append(nextQueue, parents...)
			ancestors = append(ancestors, parents...)
		}
		queue = nextQueue
	}
	return ancestors, nil
}

// IsAncestor determines if the first argument points to a commit that is an ancestor of the second.
func (r *mockRepoForTest) IsAncestor(ancestor, descendant string) (bool, error) {
	var err error
	ancestor, err = r.resolveLocalRef(ancestor)
	if err != nil {
		return false, err
	}
	descendant, err = r.resolveLocalRef(descendant)
	if err != nil {
		return false, err
	}
	if ancestor == descendant {
		return true, nil
	}
	descendantCommit, err := r.getCommit(descendant)
	if err != nil {
		return false, err
	}
	for _, parent := range descendantCommit.Parents {
		if t, e := r.IsAncestor(ancestor, parent); e == nil && t {
			return true, nil
		}
	}
	return false, nil
}

// MergeBase determines if the first commit that is an ancestor of the two arguments.
func (r *mockRepoForTest) MergeBase(a, b string) (string, error) {
	ancestors, err := r.ancestors(a)
	if err != nil {
		return "", err
	}
	for _, ancestor := range ancestors {
		if t, e := r.IsAncestor(ancestor, b); e == nil && t {
			return ancestor, nil
		}
	}
	return "", nil
}

// Diff computes the diff between two given commits.
func (r *mockRepoForTest) Diff(left, right string, diffArgs ...string) (string, error) {
	return fmt.Sprintf("Diff between %q and %q", left, right), nil
}

// Show returns the contents of the given file at the given commit.
func (r *mockRepoForTest) Show(commit, path string) (string, error) {
	return fmt.Sprintf("%s:%s", commit, path), nil
}

// SwitchToRef changes the currently-checked-out ref.
func (r *mockRepoForTest) SwitchToRef(ref string) error {
	r.Head = ref
	return nil
}

// ArchiveRef adds the current commit pointed to by the 'ref' argument
// under the ref specified in the 'archive' argument.
//
// Both the 'ref' and 'archive' arguments are expected to be the fully
// qualified names of git refs (e.g. 'refs/heads/my-change' or
// 'refs/archive/devtools').
//
// If the ref pointed to by the 'archive' argument does not exist
// yet, then it will be created.
func (r *mockRepoForTest) ArchiveRef(ref, archive string) error {
	commitToArchive, err := r.resolveLocalRef(ref)
	if err != nil {
		return err
	}
	var archiveParents []string
	if archiveCommit, err := r.resolveLocalRef(archive); err == nil {
		archiveParents = []string{archiveCommit, commitToArchive}
	} else {
		archiveParents = []string{commitToArchive}
	}
	archiveCommit, err := r.createCommit("Archiving", "Nowish", archiveParents)
	if err != nil {
		return err
	}
	r.Refs[archive] = archiveCommit
	return nil
}

// MergeRef merges the given ref into the current one.
//
// The ref argument is the ref to merge, and fastForward indicates that the
// current ref should only move forward, as opposed to creating a bubble merge.
func (r *mockRepoForTest) MergeRef(ref string, fastForward bool, messages ...string) error {
	newCommitHash, err := r.resolveLocalRef(ref)
	if err != nil {
		return err
	}
	if !fastForward {
		origCommit, err := r.resolveLocalRef(r.Head)
		if err != nil {
			return err
		}
		newCommit, err := r.getCommit(ref)
		if err != nil {
			return err
		}
		message := strings.Join(messages, "\n\n")
		time := newCommit.Time
		parents := []string{origCommit, newCommitHash}
		newCommitHash, err = r.createCommit(message, time, parents)
		if err != nil {
			return err
		}
	}
	r.Refs[r.Head] = newCommitHash
	return nil
}

// MergeAndSignRef merges the given ref into the current one and signs the
// merge.
//
// The ref argument is the ref to merge, and fastForward indicates that the
// current ref should only move forward, as opposed to creating a bubble merge.
func (r *mockRepoForTest) MergeAndSignRef(ref string, fastForward bool,
	messages ...string) error {
	return nil
}

// RebaseRef rebases the current ref onto the given one.
func (r *mockRepoForTest) RebaseRef(ref string) error {
	parentHash := r.Refs[ref]
	origCommit, err := r.getCommit(r.Head)
	if err != nil {
		return err
	}
	newCommitHash, err := r.createCommit(origCommit.Message, origCommit.Time, []string{parentHash})
	if err != nil {
		return err
	}
	if strings.HasPrefix(r.Head, "refs/heads/") {
		r.Refs[r.Head] = newCommitHash
	} else {
		// The current head is not a branch, so updating
		// it should leave us in a detached-head state.
		r.Head = newCommitHash
	}
	return nil
}

// RebaseAndSignRef rebases the current ref onto the given one and signs the
// result.
func (r *mockRepoForTest) RebaseAndSignRef(ref string) error { return nil }

// ListCommits returns the list of commits reachable from the given ref.
//
// The generated list is in chronological order (with the oldest commit first).
//
// If the specified ref does not exist, then this method returns an empty result.
func (r *mockRepoForTest) ListCommits(ref string) []string { return nil }

// ListCommitsBetween returns the list of commits between the two given revisions.
//
// The "from" parameter is the starting point (exclusive), and the "to"
// parameter is the ending point (inclusive).
//
// The "from" commit does not need to be an ancestor of the "to" commit. If it
// is not, then the merge base of the two is used as the starting point.
// Admittedly, this makes calling these the "between" commits is a bit of a
// misnomer, but it also makes the method easier to use when you want to
// generate the list of changes in a feature branch, as it eliminates the need
// to explicitly calculate the merge base. This also makes the semantics of the
// method compatible with git's built-in "rev-list" command.
//
// The generated list is in chronological order (with the oldest commit first).
func (r *mockRepoForTest) ListCommitsBetween(from, to string) ([]string, error) {
	commits := []string{to}
	potentialCommits, _ := r.ancestors(to)
	for _, commit := range potentialCommits {
		blocked, err := r.IsAncestor(commit, from)
		if err != nil {
			return nil, err
		}
		if !blocked {
			commits = append(commits, commit)
		}
	}
	return commits, nil
}

// StoreBlob writes the given file to the repository and returns its hash.
<<<<<<< HEAD
func (r *mockRepoForTest) StoreBlob(b *Blob) (string, error) {
=======
func (r *mockRepoForTest) StoreBlob(contents string) (string, error) {
>>>>>>> fa61c7e7
	return "", fmt.Errorf("not implemented")
}

// StoreTree writes the given file tree to the repository and returns its hash.
<<<<<<< HEAD
func (r *mockRepoForTest) StoreTree(t *Tree) (string, error) {
=======
func (r *mockRepoForTest) StoreTree(contents map[string]TreeChild) (string, error) {
>>>>>>> fa61c7e7
	return "", fmt.Errorf("not implemented")
}

// ReadTree reads the file tree pointed to by the given ref or hash from the repository.
func (r *mockRepoForTest) ReadTree(ref string) (*Tree, error) {
	return nil, fmt.Errorf("not implemented")
}

// CreateCommit creates a commit object and returns its hash.
func (r *mockRepoForTest) CreateCommit(details *CommitDetails) (string, error) {
	return "", fmt.Errorf("not implemented")
}

// CreateCommitWithTree creates a commit object with the given tree and returns its hash.
func (r *mockRepoForTest) CreateCommitWithTree(details *CommitDetails, t *Tree) (string, error) {
	return "", fmt.Errorf("not implemented")
}

// SetRef sets the commit pointed to by the specified ref to `newCommitHash`,
// iff the ref currently points `previousCommitHash`.
func (r *mockRepoForTest) SetRef(ref, newCommitHash, previousCommitHash string) error {
	return fmt.Errorf("not implemented")
}

// GetNotes reads the notes from the given ref that annotate the given revision.
func (r *mockRepoForTest) GetNotes(notesRef, revision string) []Note {
	notesText := r.Notes[notesRef][revision]
	var notes []Note
	for _, line := range strings.Split(notesText, "\n") {
		notes = append(notes, Note(line))
	}
	return notes
}

// GetAllNotes reads the contents of the notes under the given ref for every commit.
//
// The returned value is a mapping from commit hash to the list of notes for that commit.
//
// This is the batch version of the corresponding GetNotes(...) method.
func (r *mockRepoForTest) GetAllNotes(notesRef string) (map[string][]Note, error) {
	notesMap := make(map[string][]Note)
	for _, commit := range r.ListNotedRevisions(notesRef) {
		notesMap[commit] = r.GetNotes(notesRef, commit)
	}
	return notesMap, nil
}

// AppendNote appends a note to a revision under the given ref.
func (r *mockRepoForTest) AppendNote(ref, revision string, note Note) error {
	existingNotes := r.Notes[ref][revision]
	newNotes := existingNotes + "\n" + string(note)
	r.Notes[ref][revision] = newNotes
	return nil
}

// ListNotedRevisions returns the collection of revisions that are annotated by notes in the given ref.
func (r *mockRepoForTest) ListNotedRevisions(notesRef string) []string {
	var revisions []string
	for revision := range r.Notes[notesRef] {
		if _, ok := r.Commits[revision]; ok {
			revisions = append(revisions, revision)
		}
	}
	return revisions
}

// Remotes returns a list of the remotes.
func (r *mockRepoForTest) Remotes() ([]string, error) {
	return []string{"origin"}, nil
}

// Fetch fetches from the given remote using the supplied refspecs.
<<<<<<< HEAD
func (r *mockRepoForTest) Fetch(remote string, fetchSpecs []string) error { return nil }
=======
func (r *mockRepoForTest) Fetch(remote string, refspecs ...string) error { return nil }
>>>>>>> fa61c7e7

// PushNotes pushes git notes to a remote repo.
func (r *mockRepoForTest) PushNotes(remote, notesRefPattern string) error { return nil }

// PullNotes fetches the contents of the given notes ref from a remote repo,
// and then merges them with the corresponding local notes using the
// "cat_sort_uniq" strategy.
func (r *mockRepoForTest) PullNotes(remote, notesRefPattern string) error { return nil }

// PushNotesAndArchive pushes the given notes and archive refs to a remote repo.
func (r *mockRepoForTest) PushNotesAndArchive(remote, notesRefPattern, archiveRefPattern string) error {
	return nil
}

// PullNotesAndArchive fetches the contents of the notes and archives refs from
// a remote repo, and merges them with the corresponding local refs.
//
// For notes refs, we assume that every note can be automatically merged using
// the 'cat_sort_uniq' strategy (the git-appraise schemas fit that requirement),
// so we automatically merge the remote notes into the local notes.
//
// For "archive" refs, they are expected to be used solely for maintaining
// reachability of commits that are part of the history of any reviews,
// so we do not maintain any consistency with their tree objects. Instead,
// we merely ensure that their history graph includes every commit that we
// intend to keep.
func (r *mockRepoForTest) PullNotesAndArchive(remote, notesRefPattern, archiveRefPattern string) error {
	return nil
}

// MergeNotes merges in the remote's state of the archives reference into
// the local repository's.
func (r *mockRepoForTest) MergeNotes(remote, notesRefPattern string) error {
	return nil
}

// MergeArchives merges in the remote's state of the archives reference into
// the local repository's.
func (r *mockRepoForTest) MergeArchives(remote, archiveRefPattern string) error {
	return nil
}

// FetchAndReturnNewReviewHashes fetches the notes "branches" and then susses
// out the IDs (the revision the review points to) of any new reviews, then
// returns that list of IDs.
//
// This is accomplished by determining which files in the notes tree have
// changed because the _names_ of these files correspond to the revisions they
// point to.
func (r *mockRepoForTest) FetchAndReturnNewReviewHashes(remote, notesRefPattern string, devtoolsRefPatterns ...string) ([]string, error) {
	return nil, nil
}

// Push pushes the given refs to a remote repo.
func (r *mockRepoForTest) Push(remote string, refPattern ...string) error {
	return nil
}<|MERGE_RESOLUTION|>--- conflicted
+++ resolved
@@ -231,14 +231,11 @@
 	return true, nil
 }
 
-<<<<<<< HEAD
-=======
 // HasObject reports whether or not the repo contains an object with the given hash
 func (r *mockRepoForTest) HasObject(hash string) (bool, error) {
 	return false, errors.New("Not implemented")
 }
 
->>>>>>> fa61c7e7
 // VerifyCommit verifies that the supplied hash points to a known commit.
 func (r *mockRepoForTest) VerifyCommit(hash string) error {
 	if _, ok := r.Commits[hash]; !ok {
@@ -534,20 +531,12 @@
 }
 
 // StoreBlob writes the given file to the repository and returns its hash.
-<<<<<<< HEAD
-func (r *mockRepoForTest) StoreBlob(b *Blob) (string, error) {
-=======
 func (r *mockRepoForTest) StoreBlob(contents string) (string, error) {
->>>>>>> fa61c7e7
 	return "", fmt.Errorf("not implemented")
 }
 
 // StoreTree writes the given file tree to the repository and returns its hash.
-<<<<<<< HEAD
-func (r *mockRepoForTest) StoreTree(t *Tree) (string, error) {
-=======
 func (r *mockRepoForTest) StoreTree(contents map[string]TreeChild) (string, error) {
->>>>>>> fa61c7e7
 	return "", fmt.Errorf("not implemented")
 }
 
@@ -620,11 +609,7 @@
 }
 
 // Fetch fetches from the given remote using the supplied refspecs.
-<<<<<<< HEAD
-func (r *mockRepoForTest) Fetch(remote string, fetchSpecs []string) error { return nil }
-=======
 func (r *mockRepoForTest) Fetch(remote string, refspecs ...string) error { return nil }
->>>>>>> fa61c7e7
 
 // PushNotes pushes git notes to a remote repo.
 func (r *mockRepoForTest) PushNotes(remote, notesRefPattern string) error { return nil }
