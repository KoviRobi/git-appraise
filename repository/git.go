/*
Copyright 2015 Google Inc. All rights reserved.

Licensed under the Apache License, Version 2.0 (the "License");
you may not use this file except in compliance with the License.
You may obtain a copy of the License at

    http://www.apache.org/licenses/LICENSE-2.0

Unless required by applicable law or agreed to in writing, software
distributed under the License is distributed on an "AS IS" BASIS,
WITHOUT WARRANTIES OR CONDITIONS OF ANY KIND, either express or implied.
See the License for the specific language governing permissions and
limitations under the License.
*/

// Package repository contains helper methods for working with the Git repo.
package repository

import (
	"bufio"
	"bytes"
	"crypto/sha1"
	"encoding/json"
	"fmt"
	"io"
	"os"
	"os/exec"
	"sort"
	"strconv"
	"strings"
)

const (
<<<<<<< HEAD
	branchRefPrefix   = "refs/heads/"
	devtoolsRefPrefix = "refs/devtools/"
=======
	branchRefPrefix         = "refs/heads/"
	notesRefPrefix          = "refs/notes/"
	devtoolsRefPrefix       = "refs/devtools/"
	remoteDevtoolsRefPrefix = "refs/remoteDevtools/"
>>>>>>> fa61c7e7
)

// GitRepo represents an instance of a (local) git repository.
type GitRepo struct {
	Path string
}

// Run the given git command with the given I/O reader/writers and environment, returning an error if it fails.
func (repo *GitRepo) runGitCommandWithIOAndEnv(stdin io.Reader, stdout, stderr io.Writer, env []string, args ...string) error {
	cmd := exec.Command("git", args...)
	cmd.Dir = repo.Path
	cmd.Stdin = stdin
	cmd.Stdout = stdout
	cmd.Stderr = stderr
	cmd.Env = env
	return cmd.Run()
}

// Run the given git command with the given I/O reader/writers, returning an error if it fails.
func (repo *GitRepo) runGitCommandWithIO(stdin io.Reader, stdout, stderr io.Writer, args ...string) error {
	return repo.runGitCommandWithIOAndEnv(stdin, stdout, stderr, nil, args...)
}

// Run the given git command and return its stdout, or an error if the command fails.
func (repo *GitRepo) runGitCommandRaw(args ...string) (string, string, error) {
	var stdout bytes.Buffer
	var stderr bytes.Buffer
	err := repo.runGitCommandWithIO(nil, &stdout, &stderr, args...)
	return strings.TrimSpace(stdout.String()), strings.TrimSpace(stderr.String()), err
}

// Run the given git command and return its stdout, or an error if the command fails.
func (repo *GitRepo) runGitCommand(args ...string) (string, error) {
	stdout, stderr, err := repo.runGitCommandRaw(args...)
	if err != nil {
		if stderr == "" {
			stderr = "Error running git command: " + strings.Join(args, " ")
		}
		err = fmt.Errorf(stderr)
	}
	return stdout, err
}

// Run the given git command and return its stdout, or an error if the command fails.
func (repo *GitRepo) runGitCommandWithEnv(env []string, args ...string) (string, error) {
	var stdout bytes.Buffer
	var stderr bytes.Buffer
	err := repo.runGitCommandWithIOAndEnv(nil, &stdout, &stderr, env, args...)
	if err != nil {
		stderrStr := strings.TrimSpace(stderr.String())
		if stderrStr == "" {
			stderrStr = "Error running git command: " + strings.Join(args, " ")
		}
		err = fmt.Errorf(stderrStr)
	}
	return strings.TrimSpace(stdout.String()), err
}

// Run the given git command using the same stdin, stdout, and stderr as the review tool.
func (repo *GitRepo) runGitCommandInline(args ...string) error {
	return repo.runGitCommandWithIO(os.Stdin, os.Stdout, os.Stderr, args...)
}

// NewGitRepo determines if the given working directory is inside of a git repository,
// and returns the corresponding GitRepo instance if it is.
func NewGitRepo(path string) (*GitRepo, error) {
	repo := &GitRepo{Path: path}
	_, _, err := repo.runGitCommandRaw("rev-parse")
	if err == nil {
		return repo, nil
	}
	if _, ok := err.(*exec.ExitError); ok {
		return nil, err
	}
	return nil, err
}

func (repo *GitRepo) HasRef(ref string) (bool, error) {
	_, _, err := repo.runGitCommandRaw("show-ref", "--verify", "--quiet", ref)
	if err == nil {
		return true, nil
	}
	if _, ok := err.(*exec.ExitError); ok {
		return false, nil
	}
	// Got an unexpected error
	return false, err
}

<<<<<<< HEAD
=======
// HasObject returns whether or not the repo contains an object with the given hash.
func (repo *GitRepo) HasObject(hash string) (bool, error) {
	_, err := repo.runGitCommand("cat-file", "-e", hash)
	if err == nil {
		// We verified the object exists
		return true, nil
	}
	if _, ok := err.(*exec.ExitError); ok {
		return false, nil
	}
	// Got an unexpected error
	return false, err
}

>>>>>>> fa61c7e7
// GetPath returns the path to the repo.
func (repo *GitRepo) GetPath() string {
	return repo.Path
}

// GetRepoStateHash returns a hash which embodies the entire current state of a repository.
func (repo *GitRepo) GetRepoStateHash() (string, error) {
	stateSummary, error := repo.runGitCommand("show-ref")
	return fmt.Sprintf("%x", sha1.Sum([]byte(stateSummary))), error
}

// GetUserEmail returns the email address that the user has used to configure git.
func (repo *GitRepo) GetUserEmail() (string, error) {
	return repo.runGitCommand("config", "user.email")
}

// GetUserSigningKey returns the key id the user has configured for
// sigining git artifacts.
func (repo *GitRepo) GetUserSigningKey() (string, error) {
	return repo.runGitCommand("config", "user.signingKey")
}

// GetCoreEditor returns the name of the editor that the user has used to configure git.
func (repo *GitRepo) GetCoreEditor() (string, error) {
	return repo.runGitCommand("var", "GIT_EDITOR")
}

// GetSubmitStrategy returns the way in which a review is submitted
func (repo *GitRepo) GetSubmitStrategy() (string, error) {
	submitStrategy, _ := repo.runGitCommand("config", "appraise.submit")
	return submitStrategy, nil
}

// HasUncommittedChanges returns true if there are local, uncommitted changes.
func (repo *GitRepo) HasUncommittedChanges() (bool, error) {
	out, err := repo.runGitCommand("status", "--porcelain")
	if err != nil {
		return false, err
	}
	if len(out) > 0 {
		return true, nil
	}
	return false, nil
}

// VerifyCommit verifies that the supplied hash points to a known commit.
func (repo *GitRepo) VerifyCommit(hash string) error {
	out, err := repo.runGitCommand("cat-file", "-t", hash)
	if err != nil {
		return err
	}
	objectType := strings.TrimSpace(string(out))
	if objectType != "commit" {
		return fmt.Errorf("Hash %q points to a non-commit object of type %q", hash, objectType)
	}
	return nil
}

// VerifyGitRef verifies that the supplied ref points to a known commit.
func (repo *GitRepo) VerifyGitRef(ref string) error {
	_, err := repo.runGitCommand("show-ref", "--verify", ref)
	return err
}

// GetHeadRef returns the ref that is the current HEAD.
func (repo *GitRepo) GetHeadRef() (string, error) {
	return repo.runGitCommand("symbolic-ref", "HEAD")
}

// GetCommitHash returns the hash of the commit pointed to by the given ref.
func (repo *GitRepo) GetCommitHash(ref string) (string, error) {
	return repo.runGitCommand("show", "-s", "--format=%H", ref)
}

// ResolveRefCommit returns the commit pointed to by the given ref, which may be a remote ref.
//
// This differs from GetCommitHash which only works on exact matches, in that it will try to
// intelligently handle the scenario of a ref not existing locally, but being known to exist
// in a remote repo.
//
// This method should be used when a command may be performed by either the reviewer or the
// reviewee, while GetCommitHash should be used when the encompassing command should only be
// performed by the reviewee.
func (repo *GitRepo) ResolveRefCommit(ref string) (string, error) {
	if err := repo.VerifyGitRef(ref); err == nil {
		return repo.GetCommitHash(ref)
	}
	if strings.HasPrefix(ref, "refs/heads/") {
		// The ref is a branch. Check if it exists in exactly one remote
		pattern := strings.Replace(ref, "refs/heads", "**", 1)
		matchingOutput, err := repo.runGitCommand("for-each-ref", "--format=%(refname)", pattern)
		if err != nil {
			return "", err
		}
		matchingRefs := strings.Split(matchingOutput, "\n")
		if len(matchingRefs) == 1 && matchingRefs[0] != "" {
			// There is exactly one match
			return repo.GetCommitHash(matchingRefs[0])
		}
		return "", fmt.Errorf("Unable to find a git ref matching the pattern %q", pattern)
	}
	return "", fmt.Errorf("Unknown git ref %q", ref)
}

// GetCommitMessage returns the message stored in the commit pointed to by the given ref.
func (repo *GitRepo) GetCommitMessage(ref string) (string, error) {
	return repo.runGitCommand("show", "-s", "--format=%B", ref)
}

// GetCommitTime returns the commit time of the commit pointed to by the given ref.
func (repo *GitRepo) GetCommitTime(ref string) (string, error) {
	return repo.runGitCommand("show", "-s", "--format=%ct", ref)
}

// GetLastParent returns the last parent of the given commit (as ordered by git).
func (repo *GitRepo) GetLastParent(ref string) (string, error) {
	return repo.runGitCommand("rev-list", "--skip", "1", "-n", "1", ref)
}

// GetCommitDetails returns the details of a commit's metadata.
func (repo GitRepo) GetCommitDetails(ref string) (*CommitDetails, error) {
	var err error
	show := func(formatString string) (result string) {
		if err != nil {
			return ""
		}
		result, err = repo.runGitCommand("show", "-s", ref, fmt.Sprintf("--format=tformat:%s", formatString))
		return result
	}

	jsonFormatString := "{\"tree\":\"%T\", \"time\": \"%at\"}"
	detailsJSON := show(jsonFormatString)
	if err != nil {
		return nil, err
	}
	var details CommitDetails
	err = json.Unmarshal([]byte(detailsJSON), &details)
	if err != nil {
		return nil, err
	}
	details.Author = show("%an")
	details.AuthorEmail = show("%ae")
	details.Committer = show("%cn")
	details.CommitterEmail = show("%ce")
	details.Summary = show("%s")
	parentsString := show("%P")
	details.Parents = strings.Split(parentsString, " ")
	if err != nil {
		return nil, err
	}
	return &details, nil
}

// MergeBase determines if the first commit that is an ancestor of the two arguments.
func (repo *GitRepo) MergeBase(a, b string) (string, error) {
	return repo.runGitCommand("merge-base", a, b)
}

// IsAncestor determines if the first argument points to a commit that is an ancestor of the second.
func (repo *GitRepo) IsAncestor(ancestor, descendant string) (bool, error) {
	_, _, err := repo.runGitCommandRaw("merge-base", "--is-ancestor", ancestor, descendant)
	if err == nil {
		return true, nil
	}
	if _, ok := err.(*exec.ExitError); ok {
		return false, nil
	}
	return false, fmt.Errorf("Error while trying to determine commit ancestry: %v", err)
}

// Diff computes the diff between two given commits.
func (repo *GitRepo) Diff(left, right string, diffArgs ...string) (string, error) {
	args := []string{"diff"}
	args = append(args, diffArgs...)
	args = append(args, fmt.Sprintf("%s..%s", left, right))
	return repo.runGitCommand(args...)
}

// Show returns the contents of the given file at the given commit.
func (repo *GitRepo) Show(commit, path string) (string, error) {
	return repo.runGitCommand("show", fmt.Sprintf("%s:%s", commit, path))
}

// SwitchToRef changes the currently-checked-out ref.
func (repo *GitRepo) SwitchToRef(ref string) error {
	// If the ref starts with "refs/heads/", then we have to trim that prefix,
	// or else we will wind up in a detached HEAD state.
	if strings.HasPrefix(ref, branchRefPrefix) {
		ref = ref[len(branchRefPrefix):]
	}
	_, err := repo.runGitCommand("checkout", ref)
	return err
}

// mergeArchives merges two archive refs.
func (repo *GitRepo) mergeArchives(archive, remoteArchive string) error {
	hasRemote, err := repo.HasRef(remoteArchive)
	if err != nil {
		return err
	}
	if !hasRemote {
		// The remote archive does not exist, so we have nothing to do
		return nil
	}
	remoteHash, err := repo.GetCommitHash(remoteArchive)
	if err != nil {
		return err
	}

	hasLocal, err := repo.HasRef(archive)
	if err != nil {
		return err
	}
	if !hasLocal {
		// The local archive does not exist, so we merely need to set it
		_, err := repo.runGitCommand("update-ref", archive, remoteHash)
		return err
	}
	archiveHash, err := repo.GetCommitHash(archive)
	if err != nil {
		return err
	}

	isAncestor, err := repo.IsAncestor(archiveHash, remoteHash)
	if err != nil {
		return err
	}
	if isAncestor {
		// The archive can simply be fast-forwarded
		_, err := repo.runGitCommand("update-ref", archive, remoteHash, archiveHash)
		return err
	}

	// Create a merge commit of the two archives
	refDetails, err := repo.GetCommitDetails(remoteArchive)
	if err != nil {
		return err
	}
	newArchiveHash, err := repo.runGitCommand("commit-tree", "-p", remoteHash, "-p", archiveHash, "-m", "Merge local and remote archives", refDetails.Tree)
	if err != nil {
		return err
	}
	newArchiveHash = strings.TrimSpace(newArchiveHash)
	_, err = repo.runGitCommand("update-ref", archive, newArchiveHash, archiveHash)
	return err
}

// ArchiveRef adds the current commit pointed to by the 'ref' argument
// under the ref specified in the 'archive' argument.
//
// Both the 'ref' and 'archive' arguments are expected to be the fully
// qualified names of git refs (e.g. 'refs/heads/my-change' or
// 'refs/devtools/archives/reviews').
//
// If the ref pointed to by the 'archive' argument does not exist
// yet, then it will be created.
func (repo *GitRepo) ArchiveRef(ref, archive string) error {
	refHash, err := repo.GetCommitHash(ref)
	if err != nil {
		return err
	}
	refDetails, err := repo.GetCommitDetails(ref)
	if err != nil {
		return err
	}

	commitTreeArgs := []string{"commit-tree"}
	archiveHash, err := repo.GetCommitHash(archive)
	if err != nil {
		archiveHash = ""
	} else {
		if isAncestor, err := repo.IsAncestor(refHash, archiveHash); err != nil {
			return err
		} else if isAncestor {
			// The ref has already been archived, so we have nothing to do
			return nil
		}
		commitTreeArgs = append(commitTreeArgs, "-p", archiveHash)
	}
	commitTreeArgs = append(commitTreeArgs, "-p", refHash, "-m", fmt.Sprintf("Archive %s", refHash), refDetails.Tree)
	newArchiveHash, err := repo.runGitCommand(commitTreeArgs...)
	if err != nil {
		return err
	}
	newArchiveHash = strings.TrimSpace(newArchiveHash)
	updateRefArgs := []string{"update-ref", archive, newArchiveHash}
	if archiveHash != "" {
		updateRefArgs = append(updateRefArgs, archiveHash)
	}
	_, err = repo.runGitCommand(updateRefArgs...)
	return err
}

// MergeRef merges the given ref into the current one.
//
// The ref argument is the ref to merge, and fastForward indicates that the
// current ref should only move forward, as opposed to creating a bubble merge.
// The messages argument(s) provide text that should be included in the default
// merge commit message (separated by blank lines).
func (repo *GitRepo) MergeRef(ref string, fastForward bool, messages ...string) error {
	args := []string{"merge"}
	if fastForward {
		args = append(args, "--ff", "--ff-only")
	} else {
		args = append(args, "--no-ff")
	}
	if len(messages) > 0 {
		commitMessage := strings.Join(messages, "\n\n")
		args = append(args, "-e", "-m", commitMessage)
	}
	args = append(args, ref)
	return repo.runGitCommandInline(args...)
}

// MergeAndSignRef merges the given ref into the current one and signs the
// merge.
//
// The ref argument is the ref to merge, and fastForward indicates that the
// current ref should only move forward, as opposed to creating a bubble merge.
// The messages argument(s) provide text that should be included in the default
// merge commit message (separated by blank lines).
func (repo *GitRepo) MergeAndSignRef(ref string, fastForward bool,
	messages ...string) error {

	args := []string{"merge"}
	if fastForward {
		args = append(args, "--ff", "--ff-only", "-S")
	} else {
		args = append(args, "--no-ff", "-S")
	}
	if len(messages) > 0 {
		commitMessage := strings.Join(messages, "\n\n")
		args = append(args, "-e", "-m", commitMessage)
	}
	args = append(args, ref)
	return repo.runGitCommandInline(args...)
}

// RebaseRef rebases the current ref onto the given one.
func (repo *GitRepo) RebaseRef(ref string) error {
	return repo.runGitCommandInline("rebase", "-i", ref)
}

// RebaseAndSignRef rebases the current ref onto the given one and signs the
// result.
func (repo *GitRepo) RebaseAndSignRef(ref string) error {
	return repo.runGitCommandInline("rebase", "-S", "-i", ref)
}

// ListCommits returns the list of commits reachable from the given ref.
//
// The generated list is in chronological order (with the oldest commit first).
//
// If the specified ref does not exist, then this method returns an empty result.
func (repo *GitRepo) ListCommits(ref string) []string {
	var stdout bytes.Buffer
	var stderr bytes.Buffer
	if err := repo.runGitCommandWithIO(nil, &stdout, &stderr, "rev-list", "--reverse", ref); err != nil {
		return nil
	}

	byteLines := bytes.Split(stdout.Bytes(), []byte("\n"))
	var commits []string
	for _, byteLine := range byteLines {
		commits = append(commits, string(byteLine))
	}
	return commits
}

// ListCommitsBetween returns the list of commits between the two given revisions.
//
// The "from" parameter is the starting point (exclusive), and the "to"
// parameter is the ending point (inclusive).
//
// The "from" commit does not need to be an ancestor of the "to" commit. If it
// is not, then the merge base of the two is used as the starting point.
// Admittedly, this makes calling these the "between" commits is a bit of a
// misnomer, but it also makes the method easier to use when you want to
// generate the list of changes in a feature branch, as it eliminates the need
// to explicitly calculate the merge base. This also makes the semantics of the
// method compatible with git's built-in "rev-list" command.
//
// The generated list is in chronological order (with the oldest commit first).
func (repo *GitRepo) ListCommitsBetween(from, to string) ([]string, error) {
	out, err := repo.runGitCommand("rev-list", "--reverse", from+".."+to)
	if err != nil {
		return nil, err
	}
	if out == "" {
		return nil, nil
	}
	return strings.Split(out, "\n"), nil
}

// StoreBlob writes the given file to the repository and returns its hash.
<<<<<<< HEAD
func (repo *GitRepo) StoreBlob(b *Blob) (string, error) {
	if b.savedHash != "" {
		if _, existsErr := repo.runGitCommand("cat-file", "-e", b.savedHash); existsErr == nil {
			// We verified the blob already exists
			return b.savedHash, nil
		}
	}
	stdin := strings.NewReader(b.Contents)
=======
func (repo *GitRepo) StoreBlob(contents string) (string, error) {
	stdin := strings.NewReader(contents)
>>>>>>> fa61c7e7
	var stdout bytes.Buffer
	var stderr bytes.Buffer
	args := []string{"hash-object", "-w", "-t", "blob", "--stdin"}
	err := repo.runGitCommandWithIO(stdin, &stdout, &stderr, args...)
	if err != nil {
		message := strings.TrimSpace(stderr.String())
		return "", fmt.Errorf("failure storing a git blob, %v: %q", err, message)
	}
	return strings.TrimSpace(stdout.String()), nil
}

// StoreTree writes the given file tree to the repository and returns its hash.
<<<<<<< HEAD
func (repo *GitRepo) StoreTree(t *Tree) (string, error) {
	if t.savedHash != "" {
		if _, existsErr := repo.runGitCommand("cat-file", "-e", t.savedHash); existsErr == nil {
			// We verified the tree already exists
			return t.savedHash, nil
		}
	}
	var lines []string
	for path, obj := range t.contents {
=======
func (repo *GitRepo) StoreTree(contents map[string]TreeChild) (string, error) {
	var lines []string
	for path, obj := range contents {
>>>>>>> fa61c7e7
		objHash, err := obj.Store(repo)
		if err != nil {
			return "", err
		}
		mode := "040000"
		if obj.Type() == "blob" {
			mode = "100644"
		}
		line := fmt.Sprintf("%s %s %s\t%s", mode, obj.Type(), objHash, path)
		lines = append(lines, line)
	}
	stdin := strings.NewReader(strings.Join(lines, "\n"))
	var stdout bytes.Buffer
	var stderr bytes.Buffer
	args := []string{"mktree"}
	err := repo.runGitCommandWithIO(stdin, &stdout, &stderr, args...)
	if err != nil {
		message := strings.TrimSpace(stderr.String())
		return "", fmt.Errorf("failure storing a git tree, %v: %q", err, message)
	}
	return strings.TrimSpace(stdout.String()), nil
}

func (repo *GitRepo) readBlob(objHash string) (*Blob, error) {
	out, err := repo.runGitCommand("cat-file", "-p", objHash)
	if err != nil {
		return nil, fmt.Errorf("failure reading the file contents of %q: %v", objHash, err)
	}
<<<<<<< HEAD
	return &Blob{Contents: out, savedHash: objHash}, nil
=======
	return &Blob{contents: out, savedHashes: map[Repo]string{repo: objHash}}, nil
>>>>>>> fa61c7e7
}

func (repo *GitRepo) ReadTree(ref string) (*Tree, error) {
	return repo.readTreeWithHash(ref, "")
}

func (repo *GitRepo) readTreeWithHash(ref, hash string) (*Tree, error) {
	out, err := repo.runGitCommand("ls-tree", "--full-tree", ref)
	if err != nil {
		return nil, fmt.Errorf("failure listing the file contents of %q: %v", ref, err)
	}
<<<<<<< HEAD
	t := NewTree()
	if len(out) == 0 {
		// This is possible if the tree is empty
		return t, nil
	}
	contents := t.Contents()
=======
	contents := make(map[string]TreeChild)
	if len(out) == 0 {
		// This is possible if the tree is empty
		return NewTree(contents), nil
	}
>>>>>>> fa61c7e7
	for _, line := range strings.Split(out, "\n") {
		lineParts := strings.Split(line, "\t")
		if len(lineParts) != 2 {
			return nil, fmt.Errorf("malformed ls-tree output line: %q", line)
		}
		path := lineParts[1]
		lineParts = strings.Split(lineParts[0], " ")
		if len(lineParts) != 3 {
			return nil, fmt.Errorf("malformed ls-tree output line: %q", line)
		}
		objType := lineParts[1]
		objHash := lineParts[2]
		var child TreeChild
		if objType == "tree" {
			child, err = repo.readTreeWithHash(objHash, objHash)
		} else if objType == "blob" {
			child, err = repo.readBlob(objHash)
		} else {
			return nil, fmt.Errorf("unrecognized tree object type: %q", objType)
		}
		if err != nil {
			return nil, fmt.Errorf("failed to read a tree child object: %v", err)
		}
		contents[path] = child
	}
<<<<<<< HEAD
	t.savedHash = hash
=======
	t := NewTree(contents)
	t.savedHashes[repo] = hash
>>>>>>> fa61c7e7
	return t, nil
}

// CreateCommit creates a commit object and returns its hash.
func (repo *GitRepo) CreateCommit(details *CommitDetails) (string, error) {
	args := []string{"commit-tree", details.Tree, "-m", details.Summary}
	for _, parent := range details.Parents {
		args = append(args, "-p", parent)
	}
	var env []string
	if details.Author != "" {
		env = append(env, fmt.Sprintf("GIT_AUTHOR_NAME=%s", details.Author))
	}
	if details.AuthorEmail != "" {
		env = append(env, fmt.Sprintf("GIT_AUTHOR_EMAIL=%s", details.AuthorEmail))
	}
	if details.AuthorTime != "" {
		env = append(env, fmt.Sprintf("GIT_AUTHOR_DATE=%s", details.AuthorTime))
	}
	if details.Committer != "" {
		env = append(env, fmt.Sprintf("GIT_COMMITTER_NAME=%s", details.Committer))
	}
	if details.CommitterEmail != "" {
		env = append(env, fmt.Sprintf("GIT_COMMITTER_EMAIL=%s", details.CommitterEmail))
	}
	if details.Time != "" {
		env = append(env, fmt.Sprintf("GIT_COMMITTER_DATE=%s", details.Time))
	}
	return repo.runGitCommandWithEnv(env, args...)
}

// CreateCommitWithTree creates a commit object with the given tree and returns its hash.
func (repo *GitRepo) CreateCommitWithTree(details *CommitDetails, t *Tree) (string, error) {
<<<<<<< HEAD
	treeHash, err := repo.StoreTree(t)
=======
	treeHash, err := repo.StoreTree(t.Contents())
>>>>>>> fa61c7e7
	if err != nil {
		return "", fmt.Errorf("failure storing a tree: %v", err)
	}
	details.Tree = treeHash
	return repo.CreateCommit(details)
}

// SetRef sets the commit pointed to by the specified ref to `newCommitHash`,
// iff the ref currently points `previousCommitHash`.
func (repo *GitRepo) SetRef(ref, newCommitHash, previousCommitHash string) error {
	args := []string{"update-ref", ref, newCommitHash}
	if previousCommitHash != "" {
		args = append(args, previousCommitHash)
	}
	_, err := repo.runGitCommand(args...)
	return err
}

// GetNotes uses the "git" command-line tool to read the notes from the given ref for a given revision.
func (repo *GitRepo) GetNotes(notesRef, revision string) []Note {
	var notes []Note
	rawNotes, err := repo.runGitCommand("notes", "--ref", notesRef, "show", revision)
	if err != nil {
		// We just assume that this means there are no notes
		return nil
	}
	for _, line := range strings.Split(rawNotes, "\n") {
		notes = append(notes, Note([]byte(line)))
	}
	return notes
}

func stringsReader(s []*string) io.Reader {
	var subReaders []io.Reader
	for _, strPtr := range s {
		subReader := strings.NewReader(*strPtr)
		subReaders = append(subReaders, subReader, strings.NewReader("\n"))
	}
	return io.MultiReader(subReaders...)
}

// splitBatchCheckOutput parses the output of a 'git cat-file --batch-check=...' command.
//
// The output is expected to be formatted as a series of entries, with each
// entry consisting of:
// 1. The SHA1 hash of the git object being output, followed by a space.
// 2. The git "type" of the object (commit, blob, tree, missing, etc), followed by a newline.
//
// To generate this format, make sure that the 'git cat-file' command includes
// the argument '--batch-check=%(objectname) %(objecttype)'.
//
// The return value is a map from object hash to a boolean indicating if that object is a commit.
func splitBatchCheckOutput(out *bytes.Buffer) (map[string]bool, error) {
	isCommit := make(map[string]bool)
	reader := bufio.NewReader(out)
	for {
		nameLine, err := reader.ReadString(byte(' '))
		if err == io.EOF {
			return isCommit, nil
		}
		if err != nil {
			return nil, fmt.Errorf("Failure while reading the next object name: %v", err)
		}
		nameLine = strings.TrimSuffix(nameLine, " ")
		typeLine, err := reader.ReadString(byte('\n'))
		if err != nil && err != io.EOF {
			return nil, fmt.Errorf("Failure while reading the next object type: %q - %v", nameLine, err)
		}
		typeLine = strings.TrimSuffix(typeLine, "\n")
		if typeLine == "commit" {
			isCommit[nameLine] = true
		}
	}
}

// splitBatchCatFileOutput parses the output of a 'git cat-file --batch=...' command.
//
// The output is expected to be formatted as a series of entries, with each
// entry consisting of:
// 1. The SHA1 hash of the git object being output, followed by a newline.
// 2. The size of the object's contents in bytes, followed by a newline.
// 3. The objects contents.
//
// To generate this format, make sure that the 'git cat-file' command includes
// the argument '--batch=%(objectname)\n%(objectsize)'.
func splitBatchCatFileOutput(out *bytes.Buffer) (map[string][]byte, error) {
	contentsMap := make(map[string][]byte)
	reader := bufio.NewReader(out)
	for {
		nameLine, err := reader.ReadString(byte('\n'))
		if strings.HasSuffix(nameLine, "\n") {
			nameLine = strings.TrimSuffix(nameLine, "\n")
		}
		if err == io.EOF {
			return contentsMap, nil
		}
		if err != nil {
			return nil, fmt.Errorf("Failure while reading the next object name: %v", err)
		}
		sizeLine, err := reader.ReadString(byte('\n'))
		if strings.HasSuffix(sizeLine, "\n") {
			sizeLine = strings.TrimSuffix(sizeLine, "\n")
		}
		if err != nil {
			return nil, fmt.Errorf("Failure while reading the next object size: %q - %v", nameLine, err)
		}
		size, err := strconv.Atoi(sizeLine)
		if err != nil {
			return nil, fmt.Errorf("Failure while parsing the next object size: %q - %v", nameLine, err)
		}
		contentBytes := make([]byte, size, size)
		readDest := contentBytes
		len := 0
		err = nil
		for err == nil && len < size {
			nextLen := 0
			nextLen, err = reader.Read(readDest)
			len += nextLen
			readDest = contentBytes[len:]
		}
		contentsMap[nameLine] = contentBytes
		if err == io.EOF {
			return contentsMap, nil
		}
		if err != nil {
			return nil, err
		}
		for bs, err := reader.Peek(1); err == nil && bs[0] == byte('\n'); bs, err = reader.Peek(1) {
			reader.ReadByte()
		}
	}
}

// notesMapping represents the association between a git object and the notes for that object.
type notesMapping struct {
	ObjectHash *string
	NotesHash  *string
}

// notesOverview represents a high-level overview of all the notes under a single notes ref.
type notesOverview struct {
	NotesMappings      []*notesMapping
	ObjectHashesReader io.Reader
	NotesHashesReader  io.Reader
}

// notesOverview returns an overview of the git notes stored under the given ref.
func (repo *GitRepo) notesOverview(notesRef string) (*notesOverview, error) {
	var stdout bytes.Buffer
	var stderr bytes.Buffer
	if err := repo.runGitCommandWithIO(nil, &stdout, &stderr, "notes", "--ref", notesRef, "list"); err != nil {
		return nil, err
	}

	var notesMappings []*notesMapping
	var objHashes []*string
	var notesHashes []*string
	outScanner := bufio.NewScanner(&stdout)
	for outScanner.Scan() {
		line := outScanner.Text()
		lineParts := strings.Split(line, " ")
		if len(lineParts) != 2 {
			return nil, fmt.Errorf("Malformed output line from 'git-notes list': %q", line)
		}
		objHash := &lineParts[1]
		notesHash := &lineParts[0]
		notesMappings = append(notesMappings, &notesMapping{
			ObjectHash: objHash,
			NotesHash:  notesHash,
		})
		objHashes = append(objHashes, objHash)
		notesHashes = append(notesHashes, notesHash)
	}
	err := outScanner.Err()
	if err != nil && err != io.EOF {
		return nil, fmt.Errorf("Failure parsing the output of 'git-notes list': %v", err)
	}
	return &notesOverview{
		NotesMappings:      notesMappings,
		ObjectHashesReader: stringsReader(objHashes),
		NotesHashesReader:  stringsReader(notesHashes),
	}, nil
}

// getIsCommitMap returns a mapping of all the annotated objects that are commits.
func (overview *notesOverview) getIsCommitMap(repo *GitRepo) (map[string]bool, error) {
	var stdout bytes.Buffer
	var stderr bytes.Buffer
	if err := repo.runGitCommandWithIO(overview.ObjectHashesReader, &stdout, &stderr, "cat-file", "--batch-check=%(objectname) %(objecttype)"); err != nil {
		return nil, fmt.Errorf("Failure performing a batch file check: %v", err)
	}
	isCommit, err := splitBatchCheckOutput(&stdout)
	if err != nil {
		return nil, fmt.Errorf("Failure parsing the output of a batch file check: %v", err)
	}
	return isCommit, nil
}

// getNoteContentsMap returns a mapping from all the notes hashes to their contents.
func (overview *notesOverview) getNoteContentsMap(repo *GitRepo) (map[string][]byte, error) {
	var stdout bytes.Buffer
	var stderr bytes.Buffer
	if err := repo.runGitCommandWithIO(overview.NotesHashesReader, &stdout, &stderr, "cat-file", "--batch=%(objectname)\n%(objectsize)"); err != nil {
		return nil, fmt.Errorf("Failure performing a batch file read: %v", err)
	}
	noteContentsMap, err := splitBatchCatFileOutput(&stdout)
	if err != nil {
		return nil, fmt.Errorf("Failure parsing the output of a batch file read: %v", err)
	}
	return noteContentsMap, nil
}

// GetAllNotes reads the contents of the notes under the given ref for every commit.
//
// The returned value is a mapping from commit hash to the list of notes for that commit.
//
// This is the batch version of the corresponding GetNotes(...) method.
func (repo *GitRepo) GetAllNotes(notesRef string) (map[string][]Note, error) {
	// This code is unfortunately quite complicated, but it needs to be so.
	//
	// Conceptually, this is equivalent to:
	//   result := make(map[string][]Note)
	//   for _, commit := range repo.ListNotedRevisions(notesRef) {
	//     result[commit] = repo.GetNotes(notesRef, commit)
	//   }
	//   return result, nil
	//
	// However, that logic would require separate executions of the 'git'
	// command for every annotated commit. For a repo with 10s of thousands
	// of reviews, that would mean calling Cmd.Run(...) 10s of thousands of
	// times. That, in turn, would take so long that the tool would be unusable.
	//
	// This method avoids that by taking advantage of the 'git cat-file --batch="..."'
	// command. That allows us to use a single invocation of Cmd.Run(...) to
	// inspect multiple git objects at once.
	//
	// As such, regardless of the number of reviews in a repo, we can get all
	// of the notes using a total of three invocations of Cmd.Run(...):
	//  1. One to list all the annotated objects (and their notes hash)
	//  2. A second one to filter out all of the annotated objects that are not commits.
	//  3. A final one to get the contents of all of the notes blobs.
	overview, err := repo.notesOverview(notesRef)
	if err != nil {
		return nil, err
	}
	isCommit, err := overview.getIsCommitMap(repo)
	if err != nil {
		return nil, fmt.Errorf("Failure building the set of commit objects: %v", err)
	}
	noteContentsMap, err := overview.getNoteContentsMap(repo)
	if err != nil {
		return nil, fmt.Errorf("Failure building the mapping from notes hash to contents: %v", err)
	}
	commitNotesMap := make(map[string][]Note)
	for _, notesMapping := range overview.NotesMappings {
		if !isCommit[*notesMapping.ObjectHash] {
			continue
		}
		noteBytes := noteContentsMap[*notesMapping.NotesHash]
		byteSlices := bytes.Split(noteBytes, []byte("\n"))
		var notes []Note
		for _, slice := range byteSlices {
			notes = append(notes, Note(slice))
		}
		commitNotesMap[*notesMapping.ObjectHash] = notes
	}

	return commitNotesMap, nil
}

// AppendNote appends a note to a revision under the given ref.
func (repo *GitRepo) AppendNote(notesRef, revision string, note Note) error {
	_, err := repo.runGitCommand("notes", "--ref", notesRef, "append", "-m", string(note), revision)
	return err
}

// ListNotedRevisions returns the collection of revisions that are annotated by notes in the given ref.
func (repo *GitRepo) ListNotedRevisions(notesRef string) []string {
	var revisions []string
	notesListOut, err := repo.runGitCommand("notes", "--ref", notesRef, "list")
	if err != nil {
		return nil
	}
	notesList := strings.Split(notesListOut, "\n")
	for _, notePair := range notesList {
		noteParts := strings.SplitN(notePair, " ", 2)
		if len(noteParts) == 2 {
			objHash := noteParts[1]
			objType, err := repo.runGitCommand("cat-file", "-t", objHash)
			// If a note points to an object that we do not know about (yet), then err will not
			// be nil. We can safely just ignore those notes.
			if err == nil && objType == "commit" {
				revisions = append(revisions, objHash)
			}
		}
	}
	return revisions
}

// Remotes returns a list of the remotes.
func (repo *GitRepo) Remotes() ([]string, error) {
	remotes, err := repo.runGitCommand("remote")
	if err != nil {
		return nil, err
	}
	remoteNames := strings.Split(remotes, "\n")
	var result []string
	for _, name := range remoteNames {
		result = append(result, strings.TrimSpace(name))
	}
	sort.Strings(result)
	return result, nil
}

// Fetch fetches from the given remote using the supplied refspecs.
<<<<<<< HEAD
func (repo *GitRepo) Fetch(remote string, fetchSpecs []string) error {
	args := []string{"fetch", remote}
	args = append(args, fetchSpecs...)
	_, err := repo.runGitCommand(args...)
	return err
=======
func (repo *GitRepo) Fetch(remote string, refspecs ...string) error {
	args := []string{"fetch", remote}
	args = append(args, refspecs...)
	return repo.runGitCommandInline(args...)
>>>>>>> fa61c7e7
}

// PushNotes pushes git notes to a remote repo.
func (repo *GitRepo) PushNotes(remote, notesRefPattern string) error {
	refspec := fmt.Sprintf("%s:%s", notesRefPattern, notesRefPattern)

	// The push is liable to fail if the user forgot to do a pull first, so
	// we treat errors as user errors rather than fatal errors.
	err := repo.runGitCommandInline("push", remote, refspec)
	if err != nil {
		return fmt.Errorf("Failed to push to the remote '%s': %v", remote, err)
	}
	return nil
}

// PushNotesAndArchive pushes the given notes and archive refs to a remote repo.
func (repo *GitRepo) PushNotesAndArchive(remote, notesRefPattern, archiveRefPattern string) error {
	notesRefspec := fmt.Sprintf("%s:%s", notesRefPattern, notesRefPattern)
	archiveRefspec := fmt.Sprintf("%s:%s", archiveRefPattern, archiveRefPattern)
	err := repo.runGitCommandInline("push", remote, notesRefspec, archiveRefspec)
	if err != nil {
		return fmt.Errorf("Failed to push the local archive to the remote '%s': %v", remote, err)
	}
	return nil
}

func (repo *GitRepo) getRefHashes(refPattern string) (map[string]string, error) {
	if !strings.HasSuffix(refPattern, "/*") {
		return nil, fmt.Errorf("unsupported ref pattern %q", refPattern)
	}
	refPrefix := strings.TrimSuffix(refPattern, "*")
	showRef, err := repo.runGitCommand("show-ref")
	if err != nil {
		return nil, err
	}
	refsMap := make(map[string]string)
	for _, line := range strings.Split(showRef, "\n") {
		lineParts := strings.Split(line, " ")
		if len(lineParts) != 2 {
			return nil, fmt.Errorf("unexpected line in output of `git show-ref`: %q", line)
		}
		if strings.HasPrefix(lineParts[1], refPrefix) {
			refsMap[lineParts[1]] = lineParts[0]
		}
	}
	return refsMap, nil
}

func getRemoteNotesRef(remote, localNotesRef string) string {
<<<<<<< HEAD
	relativeNotesRef := strings.TrimPrefix(localNotesRef, "refs/notes/")
	return "refs/notes/remotes/" + remote + "/" + relativeNotesRef
}

func getLocalNotesRef(remote, remoteNotesRef string) string {
	relativeNotesRef := strings.TrimPrefix(remoteNotesRef, "refs/notes/remotes/"+remote+"/")
	return "refs/notes/" + relativeNotesRef
=======
	// Note: The pattern for remote notes deviates from that of remote heads and devtools,
	// because the git command line tool requires all notes refs to be located under the
	// "refs/notes/" prefix.
	//
	// Because of that, we make the remote refs a subset of the local refs instead of
	// a parallel tree, which is the pattern used for heads and devtools.
	//
	// E.G. ("refs/notes/..." -> "refs/notes/remotes/<remote>/...")
	//   versus ("refs/heads/..." -> "refs/remotes/<remote>/...")
	relativeNotesRef := strings.TrimPrefix(localNotesRef, notesRefPrefix)
	return notesRefPrefix + "remotes/" + remote + "/" + relativeNotesRef
}

func getLocalNotesRef(remote, remoteNotesRef string) string {
	relativeNotesRef := strings.TrimPrefix(remoteNotesRef, notesRefPrefix+"remotes/"+remote+"/")
	return notesRefPrefix + relativeNotesRef
>>>>>>> fa61c7e7
}

// MergeNotes merges in the remote's state of the notes reference into the
// local repository's.
func (repo *GitRepo) MergeNotes(remote, notesRefPattern string) error {
	remoteRefPattern := getRemoteNotesRef(remote, notesRefPattern)
	refsMap, err := repo.getRefHashes(remoteRefPattern)
	if err != nil {
		return err
	}
	for remoteRef := range refsMap {
		localRef := getLocalNotesRef(remote, remoteRef)
		if _, err := repo.runGitCommand("notes", "--ref", localRef, "merge", remoteRef, "-s", "cat_sort_uniq"); err != nil {
			return err
		}
	}
	return nil
}

// PullNotes fetches the contents of the given notes ref from a remote repo,
// and then merges them with the corresponding local notes using the
// "cat_sort_uniq" strategy.
func (repo *GitRepo) PullNotes(remote, notesRefPattern string) error {
	remoteNotesRefPattern := getRemoteNotesRef(remote, notesRefPattern)
	fetchRefSpec := fmt.Sprintf("+%s:%s", notesRefPattern, remoteNotesRefPattern)
	err := repo.Fetch(remote, fetchRefSpec)
	if err != nil {
		return err
	}

	return repo.MergeNotes(remote, notesRefPattern)
}

func getRemoteDevtoolsRef(remote, devtoolsRefPattern string) string {
<<<<<<< HEAD
	relativeRef := strings.TrimPrefix(devtoolsRefPattern, "refs/devtools/")
	return "refs/remoteDevtools/" + remote + "/" + relativeRef
}

func getLocalDevtoolsRef(remote, remoteDevtoolsRef string) string {
	relativeRef := strings.TrimPrefix(remoteDevtoolsRef, "refs/remoteDevtools/"+remote+"/")
	return "refs/devtools/" + relativeRef
=======
	relativeRef := strings.TrimPrefix(devtoolsRefPattern, devtoolsRefPrefix)
	return remoteDevtoolsRefPrefix + remote + "/" + relativeRef
}

func getLocalDevtoolsRef(remote, remoteDevtoolsRef string) string {
	relativeRef := strings.TrimPrefix(remoteDevtoolsRef, remoteDevtoolsRefPrefix+remote+"/")
	return devtoolsRefPrefix + relativeRef
>>>>>>> fa61c7e7
}

// MergeArchives merges in the remote's state of the archives reference into
// the local repository's.
func (repo *GitRepo) MergeArchives(remote, archiveRefPattern string) error {
	remoteRefPattern := getRemoteDevtoolsRef(remote, archiveRefPattern)
	refsMap, err := repo.getRefHashes(remoteRefPattern)
	if err != nil {
		return err
	}
	for remoteRef := range refsMap {
		localRef := getLocalDevtoolsRef(remote, remoteRef)
		if err := repo.mergeArchives(localRef, remoteRef); err != nil {
			return err
		}
	}
	return nil
}

// FetchAndReturnNewReviewHashes fetches the notes "branches" and then susses
// out the IDs (the revision the review points to) of any new reviews, then
// returns that list of IDs.
//
// This is accomplished by determining which files in the notes tree have
// changed because the _names_ of these files correspond to the revisions they
// point to.
func (repo *GitRepo) FetchAndReturnNewReviewHashes(remote, notesRefPattern string, devtoolsRefPatterns ...string) ([]string, error) {
	for _, refPattern := range devtoolsRefPatterns {
		if !strings.HasPrefix(refPattern, devtoolsRefPrefix) {
			return nil, fmt.Errorf("Unsupported devtools ref: %q", refPattern)
		}
	}
	remoteNotesRefPattern := getRemoteNotesRef(remote, notesRefPattern)
	notesFetchRefSpec := fmt.Sprintf("+%s:%s", notesRefPattern, remoteNotesRefPattern)

	localDevtoolsRefPattern := devtoolsRefPrefix + "*"
	remoteDevtoolsRefPattern := getRemoteDevtoolsRef(remote, localDevtoolsRefPattern)
	devtoolsFetchRefSpec := fmt.Sprintf("+%s:%s", localDevtoolsRefPattern, remoteDevtoolsRefPattern)

	// Prior to fetching, record the current state of the remote notes refs
	priorRefHashes, err := repo.getRefHashes(remoteNotesRefPattern)
	if err != nil {
		return nil, fmt.Errorf("failure reading the existing ref hashes for the remote %q: %v", remote, err)
	}

<<<<<<< HEAD
	if err := repo.runGitCommandInline("fetch", remote, notesFetchRefSpec, devtoolsFetchRefSpec); err != nil {
=======
	if err := repo.Fetch(remote, notesFetchRefSpec, devtoolsFetchRefSpec); err != nil {
>>>>>>> fa61c7e7
		return nil, fmt.Errorf("failure fetching from the remote %q: %v", remote, err)
	}

	// After fetching, record the updated state of the remote notes refs
	updatedRefHashes, err := repo.getRefHashes(remoteNotesRefPattern)
	if err != nil {
		return nil, fmt.Errorf("failure reading the updated ref hashes for the remote %q: %v", remote, err)
	}

	// Now that we have our two lists, we need to merge them.
	updatedReviewSet := make(map[string]struct{})
	for ref, hash := range updatedRefHashes {
		priorHash, ok := priorRefHashes[ref]
		if priorHash == hash {
			// Nothing has changed for this ref
			continue
		}
		var notes string
		var err error
		if !ok {
			// This is a new ref, so include every noted object
			notes, err = repo.runGitCommand("ls-tree", "-r", "--name-only", hash)
		} else {
			notes, err = repo.runGitCommand("diff", "--name-only", priorHash, hash)
		}
		if err != nil {
			return nil, err
		}
		// The name of the review matches the name of the notes tree entry, with slashes removed
		reviews := strings.Split(strings.Replace(notes, "/", "", -1), "\n")
		for _, review := range reviews {
			updatedReviewSet[review] = struct{}{}
		}
	}

	updatedReviews := make([]string, 0, len(updatedReviewSet))
	for key, _ := range updatedReviewSet {
		updatedReviews = append(updatedReviews, key)
	}
	return updatedReviews, nil
}

// PullNotesAndArchive fetches the contents of the notes and archives refs from
// a remote repo, and merges them with the corresponding local refs.
//
// For notes refs, we assume that every note can be automatically merged using
// the 'cat_sort_uniq' strategy (the git-appraise schemas fit that requirement),
// so we automatically merge the remote notes into the local notes.
//
// For "archive" refs, they are expected to be used solely for maintaining
// reachability of commits that are part of the history of any reviews,
// so we do not maintain any consistency with their tree objects. Instead,
// we merely ensure that their history graph includes every commit that we
// intend to keep.
func (repo *GitRepo) PullNotesAndArchive(remote, notesRefPattern, archiveRefPattern string) error {
	if _, err := repo.FetchAndReturnNewReviewHashes(remote, notesRefPattern, archiveRefPattern); err != nil {
		return fmt.Errorf("failure fetching from the remote %q: %v", remote, err)
	}
	if err := repo.MergeArchives(remote, archiveRefPattern); err != nil {
		return fmt.Errorf("failure merging archives from the remote %q: %v", remote, err)
	}
	if err := repo.MergeNotes(remote, notesRefPattern); err != nil {
		return fmt.Errorf("failure merging notes from the remote %q: %v", remote, err)
	}
	return nil
}

// Push pushes the given refs to a remote repo.
func (repo *GitRepo) Push(remote string, refSpecs ...string) error {
	pushArgs := append([]string{"push", remote}, refSpecs...)
	err := repo.runGitCommandInline(pushArgs...)
	if err != nil {
		return fmt.Errorf("Failed to push the local refs to the remote '%s': %v", remote, err)
	}
	return nil
}<|MERGE_RESOLUTION|>--- conflicted
+++ resolved
@@ -32,15 +32,10 @@
 )
 
 const (
-<<<<<<< HEAD
-	branchRefPrefix   = "refs/heads/"
-	devtoolsRefPrefix = "refs/devtools/"
-=======
 	branchRefPrefix         = "refs/heads/"
 	notesRefPrefix          = "refs/notes/"
 	devtoolsRefPrefix       = "refs/devtools/"
 	remoteDevtoolsRefPrefix = "refs/remoteDevtools/"
->>>>>>> fa61c7e7
 )
 
 // GitRepo represents an instance of a (local) git repository.
@@ -130,8 +125,6 @@
 	return false, err
 }
 
-<<<<<<< HEAD
-=======
 // HasObject returns whether or not the repo contains an object with the given hash.
 func (repo *GitRepo) HasObject(hash string) (bool, error) {
 	_, err := repo.runGitCommand("cat-file", "-e", hash)
@@ -146,7 +139,6 @@
 	return false, err
 }
 
->>>>>>> fa61c7e7
 // GetPath returns the path to the repo.
 func (repo *GitRepo) GetPath() string {
 	return repo.Path
@@ -542,19 +534,8 @@
 }
 
 // StoreBlob writes the given file to the repository and returns its hash.
-<<<<<<< HEAD
-func (repo *GitRepo) StoreBlob(b *Blob) (string, error) {
-	if b.savedHash != "" {
-		if _, existsErr := repo.runGitCommand("cat-file", "-e", b.savedHash); existsErr == nil {
-			// We verified the blob already exists
-			return b.savedHash, nil
-		}
-	}
-	stdin := strings.NewReader(b.Contents)
-=======
 func (repo *GitRepo) StoreBlob(contents string) (string, error) {
 	stdin := strings.NewReader(contents)
->>>>>>> fa61c7e7
 	var stdout bytes.Buffer
 	var stderr bytes.Buffer
 	args := []string{"hash-object", "-w", "-t", "blob", "--stdin"}
@@ -567,21 +548,9 @@
 }
 
 // StoreTree writes the given file tree to the repository and returns its hash.
-<<<<<<< HEAD
-func (repo *GitRepo) StoreTree(t *Tree) (string, error) {
-	if t.savedHash != "" {
-		if _, existsErr := repo.runGitCommand("cat-file", "-e", t.savedHash); existsErr == nil {
-			// We verified the tree already exists
-			return t.savedHash, nil
-		}
-	}
-	var lines []string
-	for path, obj := range t.contents {
-=======
 func (repo *GitRepo) StoreTree(contents map[string]TreeChild) (string, error) {
 	var lines []string
 	for path, obj := range contents {
->>>>>>> fa61c7e7
 		objHash, err := obj.Store(repo)
 		if err != nil {
 			return "", err
@@ -610,11 +579,7 @@
 	if err != nil {
 		return nil, fmt.Errorf("failure reading the file contents of %q: %v", objHash, err)
 	}
-<<<<<<< HEAD
-	return &Blob{Contents: out, savedHash: objHash}, nil
-=======
 	return &Blob{contents: out, savedHashes: map[Repo]string{repo: objHash}}, nil
->>>>>>> fa61c7e7
 }
 
 func (repo *GitRepo) ReadTree(ref string) (*Tree, error) {
@@ -626,20 +591,11 @@
 	if err != nil {
 		return nil, fmt.Errorf("failure listing the file contents of %q: %v", ref, err)
 	}
-<<<<<<< HEAD
-	t := NewTree()
-	if len(out) == 0 {
-		// This is possible if the tree is empty
-		return t, nil
-	}
-	contents := t.Contents()
-=======
 	contents := make(map[string]TreeChild)
 	if len(out) == 0 {
 		// This is possible if the tree is empty
 		return NewTree(contents), nil
 	}
->>>>>>> fa61c7e7
 	for _, line := range strings.Split(out, "\n") {
 		lineParts := strings.Split(line, "\t")
 		if len(lineParts) != 2 {
@@ -665,12 +621,8 @@
 		}
 		contents[path] = child
 	}
-<<<<<<< HEAD
-	t.savedHash = hash
-=======
 	t := NewTree(contents)
 	t.savedHashes[repo] = hash
->>>>>>> fa61c7e7
 	return t, nil
 }
 
@@ -704,11 +656,7 @@
 
 // CreateCommitWithTree creates a commit object with the given tree and returns its hash.
 func (repo *GitRepo) CreateCommitWithTree(details *CommitDetails, t *Tree) (string, error) {
-<<<<<<< HEAD
-	treeHash, err := repo.StoreTree(t)
-=======
 	treeHash, err := repo.StoreTree(t.Contents())
->>>>>>> fa61c7e7
 	if err != nil {
 		return "", fmt.Errorf("failure storing a tree: %v", err)
 	}
@@ -1024,18 +972,10 @@
 }
 
 // Fetch fetches from the given remote using the supplied refspecs.
-<<<<<<< HEAD
-func (repo *GitRepo) Fetch(remote string, fetchSpecs []string) error {
-	args := []string{"fetch", remote}
-	args = append(args, fetchSpecs...)
-	_, err := repo.runGitCommand(args...)
-	return err
-=======
 func (repo *GitRepo) Fetch(remote string, refspecs ...string) error {
 	args := []string{"fetch", remote}
 	args = append(args, refspecs...)
 	return repo.runGitCommandInline(args...)
->>>>>>> fa61c7e7
 }
 
 // PushNotes pushes git notes to a remote repo.
@@ -1085,15 +1025,6 @@
 }
 
 func getRemoteNotesRef(remote, localNotesRef string) string {
-<<<<<<< HEAD
-	relativeNotesRef := strings.TrimPrefix(localNotesRef, "refs/notes/")
-	return "refs/notes/remotes/" + remote + "/" + relativeNotesRef
-}
-
-func getLocalNotesRef(remote, remoteNotesRef string) string {
-	relativeNotesRef := strings.TrimPrefix(remoteNotesRef, "refs/notes/remotes/"+remote+"/")
-	return "refs/notes/" + relativeNotesRef
-=======
 	// Note: The pattern for remote notes deviates from that of remote heads and devtools,
 	// because the git command line tool requires all notes refs to be located under the
 	// "refs/notes/" prefix.
@@ -1110,7 +1041,6 @@
 func getLocalNotesRef(remote, remoteNotesRef string) string {
 	relativeNotesRef := strings.TrimPrefix(remoteNotesRef, notesRefPrefix+"remotes/"+remote+"/")
 	return notesRefPrefix + relativeNotesRef
->>>>>>> fa61c7e7
 }
 
 // MergeNotes merges in the remote's state of the notes reference into the
@@ -1145,15 +1075,6 @@
 }
 
 func getRemoteDevtoolsRef(remote, devtoolsRefPattern string) string {
-<<<<<<< HEAD
-	relativeRef := strings.TrimPrefix(devtoolsRefPattern, "refs/devtools/")
-	return "refs/remoteDevtools/" + remote + "/" + relativeRef
-}
-
-func getLocalDevtoolsRef(remote, remoteDevtoolsRef string) string {
-	relativeRef := strings.TrimPrefix(remoteDevtoolsRef, "refs/remoteDevtools/"+remote+"/")
-	return "refs/devtools/" + relativeRef
-=======
 	relativeRef := strings.TrimPrefix(devtoolsRefPattern, devtoolsRefPrefix)
 	return remoteDevtoolsRefPrefix + remote + "/" + relativeRef
 }
@@ -1161,7 +1082,6 @@
 func getLocalDevtoolsRef(remote, remoteDevtoolsRef string) string {
 	relativeRef := strings.TrimPrefix(remoteDevtoolsRef, remoteDevtoolsRefPrefix+remote+"/")
 	return devtoolsRefPrefix + relativeRef
->>>>>>> fa61c7e7
 }
 
 // MergeArchives merges in the remote's state of the archives reference into
@@ -1207,11 +1127,7 @@
 		return nil, fmt.Errorf("failure reading the existing ref hashes for the remote %q: %v", remote, err)
 	}
 
-<<<<<<< HEAD
-	if err := repo.runGitCommandInline("fetch", remote, notesFetchRefSpec, devtoolsFetchRefSpec); err != nil {
-=======
 	if err := repo.Fetch(remote, notesFetchRefSpec, devtoolsFetchRefSpec); err != nil {
->>>>>>> fa61c7e7
 		return nil, fmt.Errorf("failure fetching from the remote %q: %v", remote, err)
 	}
 
